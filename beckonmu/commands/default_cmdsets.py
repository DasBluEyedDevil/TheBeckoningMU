--- conflicted
+++ resolved
@@ -35,27 +35,6 @@
         # any commands you add below will overload the default ones.
         #
 
-
-<<<<<<< HEAD
-        # Add staff chargen commands for builders and admins
-        from commands.chargen import ChargenCmdSet
-        self.add(ChargenCmdSet)
-
-        # Add V5 dice system (new comprehensive implementation)
-        from beckonmu.dice.cmdset import DiceCmdSet
-        self.add(DiceCmdSet)
-
-        # Old V5 dice commands (can be removed once new system is fully tested)
-        # from commands.v5.dice import CmdRoll, CmdRollStat, CmdRouseCheck
-        # self.add(CmdRoll)
-        # self.add(CmdRollStat)
-        # self.add(CmdRouseCheck)
-
-        # Add V5 sheet commands
-        from commands.v5.sheet import CmdSheet, CmdSheetShort
-        self.add(CmdSheet)
-        self.add(CmdSheetShort)
-
         # Add V5 hunting commands
         from commands.v5.hunt import CmdHunt, CmdFeed, CmdHuntingInfo, CmdHuntAction, CmdHuntCancel
         self.add(CmdHunt)
@@ -91,10 +70,7 @@
         self.add(CmdBoonAdmin)
 
 
-class AccountCmdSet(cmdset_account.AccountCmdSet):
-=======
 class AccountCmdSet(default_cmds.AccountCmdSet):
->>>>>>> befb6c70
     """
     This is the cmdset available to the Account at all times. It is
     combined with the `CharacterCmdSet` when the Account puppets a
