"""
Command sets

All commands in the game must be grouped in a cmdset.  A given command
can be part of any number of cmdsets and cmdsets can be added/removed
and merged onto entities at runtime.

To create new commands to populate the cmdset, see
`commands/command.py`.

This module wraps the default command sets of Evennia; overloads them
to add/remove commands from the default lineup. You can create your
own cmdsets by inheriting from them or directly from `evennia.CmdSet`.

"""

from evennia import default_cmds


class CharacterCmdSet(default_cmds.CharacterCmdSet):
    """
    The `CharacterCmdSet` contains general in-game commands like `look`,
    `get`, etc available on in-game Character objects. It is merged with
    the `AccountCmdSet` when an Account puppets a Character.
    """

    key = "DefaultCharacter"

    def at_cmdset_creation(self):
        """
        Populates the cmdset
        """
        super().at_cmdset_creation()
        #
        # any commands you add below will overload the default ones.
        #

        # Add V5 Character Sheet commands
        from commands.v5.sheet import CmdSheet, CmdSheetShort
        self.add(CmdSheet)
        self.add(CmdSheetShort)

        # Add V5 Character Generation commands
        from commands.v5.chargen import CmdChargen
        self.add(CmdChargen)

        # Add V5 hunting commands
        from commands.v5.hunt import CmdHunt, CmdFeed, CmdHuntingInfo, CmdHuntAction, CmdHuntCancel
        self.add(CmdHunt)
        self.add(CmdFeed)
        self.add(CmdHuntingInfo)
        self.add(CmdHuntAction)
        self.add(CmdHuntCancel)

        # Add V5 XP commands
        from commands.v5.xp import CmdXP, CmdSpend, CmdXPAward
        self.add(CmdXP)
        self.add(CmdSpend)
        self.add(CmdXPAward)

        # Add V5 Discipline commands
        from commands.v5.disciplines import CmdDisciplines, CmdActivatePower, CmdDisciplineInfo
        self.add(CmdDisciplines)
        self.add(CmdActivatePower)
        self.add(CmdDisciplineInfo)

        # Add V5 Effects command
        from commands.v5.effects import CmdEffects
        self.add(CmdEffects)

        # Add V5 Humanity commands
        from commands.v5.humanity import CmdHumanity, CmdStain, CmdRemorse, CmdFrenzy
        self.add(CmdHumanity)
        self.add(CmdStain)
        self.add(CmdRemorse)
        self.add(CmdFrenzy)

        # Add V5 Combat commands
        from commands.v5.combat import CmdAttack, CmdDamage, CmdHeal, CmdHealth
        self.add(CmdAttack)
        self.add(CmdDamage)
        self.add(CmdHeal)
        self.add(CmdHealth)

        # Add V5 Thin-Blood commands
        from commands.v5.thinblood import CmdAlchemy, CmdDaylight
        self.add(CmdAlchemy)
        self.add(CmdDaylight)

        # Add V5 Background commands
        from commands.v5.backgrounds import CmdBackground
        self.add(CmdBackground)

        # Add V5 dice system
        from beckonmu.dice.cmdset import DiceCmdSet
        self.add(DiceCmdSet)

        # Add Status system commands
        from beckonmu.status.commands import CmdStatus, CmdPositions, CmdStatusRequest, CmdStatusAdmin
        self.add(CmdStatus)
        self.add(CmdPositions)
        self.add(CmdStatusRequest)
        self.add(CmdStatusAdmin)

        # Add Boons system commands
        from beckonmu.boons.commands import (
            CmdBoon, CmdBoonGive, CmdBoonAccept, CmdBoonDecline,
            CmdBoonCall, CmdBoonFulfill, CmdBoonAdmin
        )
        self.add(CmdBoon)
        self.add(CmdBoonGive)
        self.add(CmdBoonAccept)
        self.add(CmdBoonDecline)
        self.add(CmdBoonCall)
        self.add(CmdBoonFulfill)
        self.add(CmdBoonAdmin)

        # Add V5 Social commands (Coteries)
        from commands.v5.social import CmdCoterie, CmdSocial
        self.add(CmdCoterie)
        self.add(CmdSocial)

        # Add BBS commands
        from beckonmu.bbs.commands import BBSCmdSet
        self.add(BBSCmdSet)

        # Add Jobs commands
        from beckonmu.jobs.cmdset import JobsCmdSet
        self.add(JobsCmdSet)

<<<<<<< HEAD
        # Add V5 dice system (new comprehensive implementation)
        from beckonmu.dice.cmdset import DiceCmdSet
        self.add(DiceCmdSet)

        # Add V5 blood system (feeding, Blood Surge, Hunger tracking)
        from beckonmu.commands.v5.blood_cmdset import BloodCmdSet
        self.add(BloodCmdSet)

        # Old V5 dice commands (can be removed once new system is fully tested)
        # from commands.v5.dice import CmdRoll, CmdRollStat, CmdRouseCheck
        # self.add(CmdRoll)
        # self.add(CmdRollStat)
        # self.add(CmdRouseCheck)

        # Add V5 sheet commands
        from commands.v5.sheet import CmdSheet, CmdSheetShort
        self.add(CmdSheet)
        self.add(CmdSheetShort)
=======
        # Add News command
        from commands.news import CmdNews
        self.add(CmdNews)
>>>>>>> 4f9ae127


class AccountCmdSet(default_cmds.AccountCmdSet):
    """
    This is the cmdset available to the Account at all times. It is
    combined with the `CharacterCmdSet` when the Account puppets a
    Character. It holds game-account-specific commands, channel
    commands, etc.
    """

    key = "DefaultAccount"

    def at_cmdset_creation(self):
        """
        Populates the cmdset
        """
        super().at_cmdset_creation()
        #
        # any commands you add below will overload the default ones.
        #


class UnloggedinCmdSet(default_cmds.UnloggedinCmdSet):
    """
    Command set available to the Session before being logged in.  This
    holds commands like creating a new account, logging in, etc.
    """

    key = "DefaultUnloggedin"

    def at_cmdset_creation(self):
        """
        Populates the cmdset
        """
        super().at_cmdset_creation()
        #
        # any commands you add below will overload the default ones.
        #


class SessionCmdSet(default_cmds.SessionCmdSet):
    """
    This cmdset is made available on Session level once logged in. It
    is empty by default.
    """

    key = "DefaultSession"

    def at_cmdset_creation(self):
        """
        This is the only method defined in a cmdset, called during
        its creation. It should populate the set with command instances.

        As and example we just add the empty base `Command` object.
        It prints some info.
        """
        super().at_cmdset_creation()
        #
        # any commands you add below will overload the default ones.
        #<|MERGE_RESOLUTION|>--- conflicted
+++ resolved
@@ -128,30 +128,13 @@
         from beckonmu.jobs.cmdset import JobsCmdSet
         self.add(JobsCmdSet)
 
-<<<<<<< HEAD
-        # Add V5 dice system (new comprehensive implementation)
-        from beckonmu.dice.cmdset import DiceCmdSet
-        self.add(DiceCmdSet)
-
         # Add V5 blood system (feeding, Blood Surge, Hunger tracking)
         from beckonmu.commands.v5.blood_cmdset import BloodCmdSet
         self.add(BloodCmdSet)
 
-        # Old V5 dice commands (can be removed once new system is fully tested)
-        # from commands.v5.dice import CmdRoll, CmdRollStat, CmdRouseCheck
-        # self.add(CmdRoll)
-        # self.add(CmdRollStat)
-        # self.add(CmdRouseCheck)
-
-        # Add V5 sheet commands
-        from commands.v5.sheet import CmdSheet, CmdSheetShort
-        self.add(CmdSheet)
-        self.add(CmdSheetShort)
-=======
         # Add News command
         from commands.news import CmdNews
         self.add(CmdNews)
->>>>>>> 4f9ae127
 
 
 class AccountCmdSet(default_cmds.AccountCmdSet):
